--- conflicted
+++ resolved
@@ -240,21 +240,10 @@
         if (env['XONSH_INTERACTIVE'] and
                 not env['LOADED_CONFIG'] and
                 not any(os.path.isfile(i) for i in env['XONSHRC'])):
-<<<<<<< HEAD
-            print('Could not find xonsh configuration or run control files.')
-            from xonsh import xonfig  # lazy import
-            xonfig.xonfig_main(['wizard', '--confirm'])
-        shell.cmdloop()
-    else:
-        print('xonsh: error: invalid argument {!r}'.format(sys.argv[1]))
-        parser.print_usage()
-        parser.exit(1)
-=======
             print('Could not find xonsh configuration or run control files.',
                   file=sys.stderr)
             xonfig_main(['wizard', '--confirm'])
         shell.shell.cmdloop()
->>>>>>> e662673e
     postmain(args)
 
 
