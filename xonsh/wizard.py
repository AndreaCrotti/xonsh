"""Tools for creating command-line and web-based wizards from a tree of nodes.
"""
import os
import ast
import json
import builtins
import textwrap
from pprint import pformat
from collections.abc import Mapping, Sequence

from xonsh.tools import to_bool, to_bool_or_break, backup_file, print_color

#
# Nodes themselves
#
class Node(object):
    """Base type of all nodes."""

    attrs = ()

    def __str__(self):
        return PrettyFormatter(self).visit()

    def __repr__(self):
        return str(self).replace('\n', '')


class Wizard(Node):
    """Top-level node in the tree."""

    attrs = ('children', 'path')

    def __init__(self, children, path=None):
        self.children = children
        self.path = path


class Pass(Node):
    """Simple do-nothing node"""


class Message(Node):
    """Contains a simple message to report to the user."""

    attrs = ('message')

    def __init__(self, message):
        self.message = message


class Question(Node):
    """Asks a question and then chooses the next node based on the response.
    """

    attrs = ('question', 'responses', 'converter', 'path')

    def __init__(self, question, responses, converter=None, path=None):
        """
        Parameters
        ----------
        question : str
            The question itself.
        responses : dict with str keys and Node values
            Mapping from user-input responses to nodes.
        converter : callable, optional
            Converts the string the user typed into another object
            that serves as a key to the reponses dict.
        path : str or sequence of str, optional
            A path within the storage object.
        """
        self.question = question
        self.responses = responses
        self.converter = converter
        self.path = path


class Input(Node):
    """Gets input from the user."""

    attrs = ('prompt', 'converter', 'show_conversion', 'confirm', 'path')

    def __init__(self, prompt='>>> ', converter=None, show_conversion=False,
                 confirm=False, retry=False, path=None):
        """
        Parameters
        ----------
        prompt : str, optional
            Prompt string prior to input
        converter : callable, optional
            Converts the string the user typed into another object
            prior to storage.
        show_conversion : bool, optional
            Flag for whether or not to show the results of the conversion
            function if the conversion function was meaningfully executed.
            Default False.
        confirm : bool, optional
            Whether the input should be confirmed until true or broken,
            default False.
        retry : bool, optional
            In the event that the conversion operation fails, should
            users be re-prompted until they provide valid input. Deafult False.
        path : str or sequence of str, optional
            A path within the storage object.
        """
        self.prompt = prompt
        self.converter = converter
        self.show_conversion = show_conversion
        self.confirm = confirm
        self.retry = retry
        self.path = path


class While(Node):
    """Computes a body while a condition function evaluates to true.
    The condition function has the form cond(visitor=None, node=None) and
    should return an object that is convertable to a bool. The beg attribute
    specifies the number to start the loop iteration at.
    """

    attrs = ('cond', 'body', 'idxname', 'beg', 'path')

    def __init__(self, cond, body, idxname='idx', beg=0, path=None):
        """
        Parameters
        ----------
        cond : callable
            Function that determines if the next loop iteration should
            be executed. The condition function has the form
            cond(visitor=None, node=None) and should return an object that
            is convertable to a bool.
        body : sequence of nodes
            A list of node to execute on each iteration.
        idxname : str, optional
            The variable name for the index.
        beg : int, optional
            The first index value when evaluating path format strings.
        path : str or sequence of str, optional
            A path within the storage object.
        """
        self.cond = cond
        self.body = body
        self.idxname = idxname
        self.beg = beg
        self.path = path


#
# Helper nodes
#

class YesNo(Question):
    """Represents a simple yes/no question."""

    def __init__(self, question, yes, no, path=None):
        """
        Parameters
        ----------
        question : str
            The question itself.
        yes : Node
            Node to execute if the response is True.
        no : Node
            Node to execute if the response is False.
        path : str or sequence of str, optional
            A path within the storage object.
        """
        responses = {True: yes, False: no}
        super().__init__(question, responses, converter=to_bool,
                         path=path)

class TrueFalse(Input):
    """Input node the returns a True or False value."""

    def __init__(self, prompt='yes or no [default: no]? ', path=None):
        super().__init__(prompt=prompt, converter=to_bool,
                         show_conversion=False, confirm=False, path=path)


class TrueFalseBreak(Input):
    """Input node the returns a True, False, or 'break' value."""

    def __init__(self, prompt='yes, no, or break [default: no]? ', path=None):
        super().__init__(prompt=prompt, converter=to_bool_or_break,
                         show_conversion=False, confirm=False, path=path)


class StoreNonEmpty(Input):
    """Stores the user input only if the input was not an empty string.
    This works by wrapping the converter function.
    """

    def __init__(self, prompt='>>> ', converter=None, show_conversion=False,
<<<<<<< HEAD
                 confirm=False, retry=False, path=None):
=======
                 confirm=False, retry=False, path=None, store_raw=False):
>>>>>>> f153865c
        def nonempty_converter(x):
            """Converts non-empty values and converts empty inputs to
            Unstorable.
            """
            if len(x) == 0:
                x = Unstorable
            elif converter is None:
                pass
            elif store_raw:
                converter(x)  # make sure str is valid, even if storing raw
            else:
                x = converter(x)
            return x
        super().__init__(prompt=prompt, converter=nonempty_converter,
                         show_conversion=show_conversion, confirm=confirm,
                         path=path, retry=retry)


class StateFile(Input):
    """Node for repesenting the state as a JSON file under a default or user
    given file name. This node type is likely not useful on its own.
    """

    attrs = ('default_file', 'check', 'ask_filename')

    def __init__(self, default_file=None, check=True, ask_filename=True):
        """
        Parameters
        ----------
        default_file : str, optional
            The default filename to save the file as.
        check : bool, optional
            Whether to print the current state and ask if it should be
            saved/loaded prior to asking for the file name and saving the
            file, default=True.
        ask_filename : bool, optional
            Whether to ask for the filename (if ``False``, always use the
            default filename)
        """
        self._df = None
        super().__init__(prompt='filename: ', converter=None,
                         confirm=False, path=None)
        self.ask_filename = ask_filename
        self.default_file = default_file
        self.check = check

    @property
    def default_file(self):
        return self._df

    @default_file.setter
    def default_file(self, val):
        self._df = val
        if val is None:
            self.prompt = 'filename: '
        else:
            self.prompt = 'filename [default={0!r}]: '.format(val)


class Save(StateFile):
    """Node for saving the state as a JSON file under a default or user
    given file name.
    """


class Load(StateFile):
    """Node for loading the state as a JSON file under a default or user
    given file name.
    """


def create_truefalse_cond(prompt='yes or no [default: no]? ', path=None):
    """This creates a basic condition function for use with nodes like While
    or other conditions. The condition function creates and visits a TrueFalse
    node and returns the result. This TrueFalse node takes the prompt and
    path that is passed in here.
    """
    def truefalse_cond(visitor, node=None):
        """Prompts the user for a true/false condition."""
        tf = TrueFalse(prompt=prompt, path=path)
        rtn = visitor.visit(tf)
        return rtn
    return truefalse_cond


#
# Tools for trees of nodes.
#

_lowername = lambda cls: cls.__name__.lower()

class Visitor(object):
    """Super-class for all classes that should walk over a tree of nodes.
    This implements the visit() method.
    """

    def __init__(self, tree=None):
        self.tree = tree

    def visit(self, node=None):
        """Walks over a node.  If no node is provided, the tree is used."""
        if node is None:
            node = self.tree
        if node is None:
            raise RuntimeError('no node or tree given!')
        for clsname in map(_lowername, type.mro(node.__class__)):
            meth = getattr(self, 'visit_' + clsname, None)
            if callable(meth):
                rtn = meth(node)
                break
        else:
            msg = 'could not find valid visitor method for {0} on {1}'
            nodename = node.__class__.__name__
            selfname = self.__class__.__name__
            raise AttributeError(msg.format(nodename, selfname))
        return rtn


class PrettyFormatter(Visitor):
    """Formats a tree of nodes into a pretty string"""

    def __init__(self, tree=None, indent=' '):
        super().__init__(tree=tree)
        self.level = 0
        self.indent = indent

    def visit_node(self, node):
        s = node.__class__.__name__ + '('
        if len(node.attrs) == 0:
            return s + ')'
        s += '\n'
        self.level += 1
        t = []
        for aname in node.attrs:
            a = getattr(node, aname)
            t.append(self.visit(a) if isinstance(a, Node) else pformat(a))
        t = ['{0}={1}'.format(n, x) for n, x in zip(node.attrs, t)]
        s += textwrap.indent(',\n'.join(t), self.indent)
        self.level -= 1
        s += '\n)'
        return s

    def visit_wizard(self, node):
        s = 'Wizard(children=['
        if len(node.children) == 0:
            if node.path is None:
                return s + '])'
            else:
                return s + '], path={0!r})'.format(node.path)
        s += '\n'
        self.level += 1
        s += textwrap.indent(',\n'.join(map(self.visit, node.children)),
                             self.indent)
        self.level -= 1
        if node.path is None:
            s += '\n])'
        else:
            s += '{0}],\n{0}path={1!r}\n)'.format(self.indent, node.path)
        return s

    def visit_message(self, node):
        return 'Message({0!r})'.format(node.message)

    def visit_question(self, node):
        s = node.__class__.__name__ + '(\n'
        self.level += 1
        s += self.indent + 'question={0!r},\n'.format(node.question)
        s += self.indent + 'responses={'
        if len(node.responses) == 0:
            s += '}'
        else:
            s += '\n'
            t = sorted(node.responses.items())
            t = ['{0!r}: {1}'.format(k, self.visit(v)) for k, v in t]
            s += textwrap.indent(',\n'.join(t), 2*self.indent)
            s += '\n' + self.indent + '}'
        if node.converter is not None:
            s += ',\n' + self.indent + 'converter={0!r}'.format(node.converter)
        if node.path is not None:
            s += ',\n' + self.indent + 'path={0!r}'.format(node.path)
        self.level -= 1
        s += '\n)'
        return s

    def visit_input(self, node):
        s = '{0}(prompt={1!r}'.format(node.__class__.__name__, node.prompt)
        if node.converter is None and node.path is None:
            return s + '\n)'
        if node.converter is not None:
            s += ',\n' + self.indent + 'converter={0!r}'.format(node.converter)
        s += ',\n' + self.indent + 'show_conversion={0!r}'.format(node.show_conversion)
        s += ',\n' + self.indent + 'confirm={0!r}'.format(node.confirm)
        s += ',\n' + self.indent + 'retry={0!r}'.format(node.retry)
        if node.path is not None:
            s += ',\n' + self.indent + 'path={0!r}'.format(node.path)
        s += '\n)'
        return s

    def visit_statefile(self, node):
        s = '{0}(default_file={1!r}, check={2}, ask_filename={3})'
        s = s.format(node.__class__.__name__, node.default_file, node.check, node.ask_filename)
        return s

    def visit_while(self, node):
        s = '{0}(cond={1!r}'.format(node.__class__.__name__, node.cond)
        s += ',\n' + self.indent + 'body=['
        if len(node.body) > 0:
            s += '\n'
            self.level += 1
            s += textwrap.indent(',\n'.join(map(self.visit, node.body)),
                                 self.indent)
            self.level -= 1
            s += '\n' + self.indent
        s += ']'
        s += ',\n' + self.indent + 'idxname={0!r}'.format(node.idxname)
        s += ',\n' + self.indent + 'beg={0!r}'.format(node.beg)
        if node.path is not None:
            s += ',\n' + self.indent + 'path={0!r}'.format(node.path)
        s += '\n)'
        return s


def ensure_str_or_int(x):
    """Creates a string or int."""
    if isinstance(x, int):
        return x
    x = x if isinstance(x, str) else str(x)
    try:
        x = ast.literal_eval(x)
    except (ValueError, SyntaxError):
        pass
    if not isinstance(x, (int, str)):
        msg = '{0!r} could not be converted to int or str'.format(x)
        raise ValueError(msg)
    return x


def canon_path(path, indices=None):
    """Returns the canonical form of a path, which is a tuple of str or ints.
    Indices may be optionally passed in.
    """
    if not isinstance(path, str):
        return tuple(map(ensure_str_or_int, path))
    if indices is not None:
        path = path.format(**indices)
    path = path[1:] if path.startswith('/') else path
    path = path[:-1] if path.endswith('/') else path
    if len(path) == 0:
        return ()
    return tuple(map(ensure_str_or_int, path.split('/')))


class UnstorableType(object):
    """Represents an unstorable return value for when no input was given
    or such input was skipped. Typically represented by the Unstorable
    singleton.
    """

    _inst = None

    def __new__(cls, *args, **kwargs):
        if cls._inst is None:
            cls._inst = super(UnstorableType, cls).__new__(cls, *args,
                                                           **kwargs)
        return cls._inst


Unstorable = UnstorableType()


class StateVisitor(Visitor):
    """This class visits the nodes and stores the results in a top-level
    dict of data according to the state path of the node. The the node
    does not have a path or the path does not exist, the storage is skipped.
    This class can be optionally initialized with an existing state.
    """

    def __init__(self, tree=None, state=None, indices=None):
        super().__init__(tree=tree)
        self.state = {} if state is None else state
        self.indices = {} if indices is None else indices

    def visit(self, node=None):
        if node is None:
            node = self.tree
        if node is None:
            raise RuntimeError('no node or tree given!')
        rtn = super().visit(node)
        path = getattr(node, 'path', None)
        if callable(path):
            path = path(visitor=self, node=node, val=rtn)
        if path is not None and rtn is not Unstorable:
            self.store(path, rtn, indices=self.indices)
        return rtn

    def store(self, path, val, indices=None):
        """Stores a value at the path location."""
        path = canon_path(path, indices=indices)
        loc = self.state
        for p, n in zip(path[:-1], path[1:]):
            if isinstance(p, str) and p not in loc:
                loc[p] = {} if isinstance(n, str) else []
            elif isinstance(p, int) and abs(p) + (p >= 0) > len(loc):
                i = abs(p) + (p >= 0) - len(loc)
                if isinstance(n, str):
                    ex = [{} for _ in range(i)]
                else:
                    ex = [[] for _ in range(i)]
                loc.extend(ex)
            loc = loc[p]
        p = path[-1]
        if isinstance(p, int) and abs(p) + (p >= 0) > len(loc):
            i = abs(p) + (p >= 0) - len(loc)
            ex = [None]*i
            loc.extend(ex)
        loc[p] = val


YN = "{GREEN}yes{NO_COLOR} or {RED}no{NO_COLOR} [default: no]? "
YNB = ('{GREEN}yes{NO_COLOR}, {RED}no{NO_COLOR}, or '
       '{YELLOW}break{NO_COLOR} [default: no]? ')

class PromptVisitor(StateVisitor):
    """Visits the nodes in the tree via the a command-line prompt."""

    def __init__(self, tree=None, state=None, **kwargs):
        """
        Parameters
        ----------
        tree : Node, optional
            Tree of nodes to start visitor with.
        state : dict, optional
            Initial state to begin with.
        kwargs : optional
            Options that are passed through to the prompt via the shell's
            singleline() method. See BaseShell for mor details.
        """
        super().__init__(tree=tree, state=state)
        self.env = builtins.__xonsh_env__
        self.shell = builtins.__xonsh_shell__.shell
        self.shell_kwargs = kwargs

    def visit_wizard(self, node):
        for child in node.children:
            self.visit(child)

    def visit_pass(self, node):
        pass

    def visit_message(self, node):
        print_color(node.message)

    def visit_question(self, node):
        self.env['PROMPT'] = node.question
        r = self.shell.singleline(**self.shell_kwargs)
        if callable(node.converter):
            r = node.converter(r)
        self.visit(node.responses[r])
        return r

    def visit_input(self, node):
        need_input = True
        while need_input:
            self.env['PROMPT'] = node.prompt
            raw = self.shell.singleline(**self.shell_kwargs)
            if callable(node.converter):
                try:
                    x = node.converter(raw)
<<<<<<< HEAD
=======
                except KeyboardInterrupt:
                    raise
>>>>>>> f153865c
                except Exception:
                    if node.retry:
                        msg = ('{{BOLD_RED}}Invalid{{NO_COLOR}} input {0!r}, '
                               'please retry.')
                        print_color(msg.format(raw))
                        continue
                    else:
                        raise
                if node.show_conversion and x is not Unstorable \
                                        and str(x) != raw:
                    msg = '{{BOLD_PURPLE}}Converted{{NO_COLOR}} input {0!r} to {1!r}.'
                    print_color(msg.format(raw, x))
            else:
                x = raw
            if node.confirm:
                msg = 'Would you like to keep the input: {0}'
                print(msg.format(pformat(x)))
                confirmer = TrueFalseBreak(prompt=YNB)
                status = self.visit(confirmer)
                if isinstance(status, str) and status == 'break':
                    x = Unstorable
                    break
                else:
                    need_input = not status
            else:
                need_input = False
        return x

    def visit_while(self, node):
        rtns = []
        origidx = self.indices.get(node.idxname, None)
        self.indices[node.idxname] = idx = node.beg
        while node.cond(visitor=self, node=node):
            rtn = list(map(self.visit, node.body))
            rtns.append(rtn)
            idx += 1
            self.indices[node.idxname] = idx
        if origidx is None:
            del self.indices[node.idxname]
        else:
            self.indices[node.idxname] = origidx
        return rtns

    def visit_save(self, node):
        jstate = json.dumps(self.state, indent=1, sort_keys=True)
        if node.check:
            msg = 'The current state is:\n\n{0}\n'
            print(msg.format(textwrap.indent(jstate, '    ')))
            ap = 'Would you like to save this state, ' + YN
            asker = TrueFalse(prompt=ap)
            do_save = self.visit(asker)
            if not do_save:
                return Unstorable
        fname = None
        if node.ask_filename:
            fname = self.visit_input(node)
        if fname is None or len(fname) == 0:
            fname = node.default_file
        if os.path.isfile(fname):
            backup_file(fname)
        else:
            os.makedirs(os.path.dirname(fname), exist_ok=True)
        with open(fname, 'w') as f:
            f.write(jstate)
        return fname

    def visit_load(self, node):
        if node.check:
            ap = 'Would you like to load an existing file, ' + YN
            asker = TrueFalse(prompt=ap)
            do_load = self.visit(asker)
            if not do_load:
                return Unstorable
        fname = self.visit_input(node)
        if fname is None or len(fname) == 0:
            fname = node.default_file
        if os.path.isfile(fname):
            with open(fname, 'r') as f:
                self.state = json.load(f)
            print_color('{{GREEN}}{0!r} loaded.{{NO_COLOR}}'.format(fname))
        else:
            print_color(('{{RED}}{0!r} could not be found, '
                         'continuing.{{NO_COLOR}}').format(fname))
        return fname<|MERGE_RESOLUTION|>--- conflicted
+++ resolved
@@ -190,11 +190,7 @@
     """
 
     def __init__(self, prompt='>>> ', converter=None, show_conversion=False,
-<<<<<<< HEAD
-                 confirm=False, retry=False, path=None):
-=======
                  confirm=False, retry=False, path=None, store_raw=False):
->>>>>>> f153865c
         def nonempty_converter(x):
             """Converts non-empty values and converts empty inputs to
             Unstorable.
@@ -563,11 +559,8 @@
             if callable(node.converter):
                 try:
                     x = node.converter(raw)
-<<<<<<< HEAD
-=======
                 except KeyboardInterrupt:
                     raise
->>>>>>> f153865c
                 except Exception:
                     if node.retry:
                         msg = ('{{BOLD_RED}}Invalid{{NO_COLOR}} input {0!r}, '
