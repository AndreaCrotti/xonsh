# -*- coding: utf-8 -*-
"""Environment for the xonsh shell."""
import os
import re
import json
import socket
import string
import locale
import builtins
import subprocess
from warnings import warn
from functools import wraps
from collections import MutableMapping, MutableSequence, MutableSet, namedtuple

from xonsh import __version__ as XONSH_VERSION
from xonsh.tools import (
    TERM_COLORS, ON_WINDOWS, ON_MAC, ON_LINUX, ON_ARCH, IS_ROOT,
    always_true, always_false, ensure_string, is_env_path, str_to_env_path,
    env_path_to_str, is_bool, to_bool, bool_to_str, is_history_tuple, to_history_tuple,
    history_tuple_to_str, is_float, string_types, is_string, DEFAULT_ENCODING,
    is_completions_display_value, to_completions_display_value, is_string_set,
    csv_to_set, set_to_csv, get_sep
)
from xonsh.dirstack import _get_cwd
from xonsh.foreign_shells import DEFAULT_SHELLS, load_foreign_envs

LOCALE_CATS = {
    'LC_CTYPE': locale.LC_CTYPE,
    'LC_COLLATE': locale.LC_COLLATE,
    'LC_NUMERIC': locale.LC_NUMERIC,
    'LC_MONETARY': locale.LC_MONETARY,
    'LC_TIME': locale.LC_TIME,
}
if hasattr(locale, 'LC_MESSAGES'):
    LOCALE_CATS['LC_MESSAGES'] = locale.LC_MESSAGES


def locale_convert(key):
    """Creates a converter for a locale key."""
    def lc_converter(val):
        try:
            locale.setlocale(LOCALE_CATS[key], val)
            val = locale.setlocale(LOCALE_CATS[key])
        except (locale.Error, KeyError):
            warn('Failed to set locale {0!r} to {1!r}'.format(key, val), RuntimeWarning)
        return val
    return lc_converter

Ensurer = namedtuple('Ensurer', ['validate', 'convert', 'detype'])
Ensurer.__doc__ = """Named tuples whose elements are functions that
represent environment variable validation, conversion, detyping.
"""

DEFAULT_ENSURERS = {
    'AUTO_CD': (is_bool, to_bool, bool_to_str),
    'AUTO_SUGGEST': (is_bool, to_bool, bool_to_str),
    'BASH_COMPLETIONS': (is_env_path, str_to_env_path, env_path_to_str),
    'CASE_SENSITIVE_COMPLETIONS': (is_bool, to_bool, bool_to_str),
    re.compile('\w*DIRS'): (is_env_path, str_to_env_path, env_path_to_str),
    'COMPLETIONS_DISPLAY': (is_completions_display_value, to_completions_display_value, str),
    'FORCE_POSIX_PATHS': (is_bool, to_bool, bool_to_str),
    'HISTCONTROL': (is_string_set, csv_to_set, set_to_csv),
    'IGNOREEOF': (is_bool, to_bool, bool_to_str),
    'LC_COLLATE': (always_false, locale_convert('LC_COLLATE'), ensure_string),
    'LC_CTYPE': (always_false, locale_convert('LC_CTYPE'), ensure_string),
    'LC_MESSAGES': (always_false, locale_convert('LC_MESSAGES'), ensure_string),
    'LC_MONETARY': (always_false, locale_convert('LC_MONETARY'), ensure_string),
    'LC_NUMERIC': (always_false, locale_convert('LC_NUMERIC'), ensure_string),
    'LC_TIME': (always_false, locale_convert('LC_TIME'), ensure_string),
    'MOUSE_SUPPORT': (is_bool, to_bool, bool_to_str),
    re.compile('\w*PATH'): (is_env_path, str_to_env_path, env_path_to_str),
    'TEEPTY_PIPE_DELAY': (is_float, float, str),
    'XONSHRC': (is_env_path, str_to_env_path, env_path_to_str),
    'XONSH_ENCODING': (is_string, ensure_string, ensure_string),
    'XONSH_ENCODING_ERRORS': (is_string, ensure_string, ensure_string),
    'XONSH_HISTORY_SIZE': (is_history_tuple, to_history_tuple, history_tuple_to_str),
    'XONSH_LOGIN': (is_bool, to_bool, bool_to_str),
    'XONSH_STORE_STDOUT': (is_bool, to_bool, bool_to_str),
    'VI_MODE': (is_bool, to_bool, bool_to_str),
}

#
# Defaults
#
def default_value(f):
    """Decorator for making callable default values."""
    f._xonsh_callable_default = True
    return f

def is_callable_default(x):
    """Checks if a value is a callable default."""
    return callable(x) and getattr(x, '_xonsh_callable_default', False)
if ON_WINDOWS:
    DEFAULT_PROMPT = ('{BOLD_GREEN}{user}@{hostname}{BOLD_CYAN} '
                      '{cwd}{branch_color}{curr_branch} '
                      '{BOLD_WHITE}{prompt_end}{NO_COLOR} ')
else:
    DEFAULT_PROMPT = ('{BOLD_GREEN}{user}@{hostname}{BOLD_BLUE} '
                      '{cwd}{branch_color}{curr_branch} '
                      '{BOLD_BLUE}{prompt_end}{NO_COLOR} ')

<<<<<<< HEAD
DEFAULT_TITLE = '{current_job}{user}@{hostname}: {cwd} | xonsh'
=======
DEFAULT_TITLE = '{user}@{hostname}: {cwd} | xonsh'
>>>>>>> 92985818

@default_value
def xonsh_data_dir(env):
    """Ensures and returns the $XONSH_DATA_DIR"""
    xdd = os.path.join(env.get('XDG_DATA_HOME'), 'xonsh')
    os.makedirs(xdd, exist_ok=True)
    return xdd


@default_value
def xonsh_config_dir(env):
    """Ensures and returns the $XONSH_CONFIG_DIR"""
    xcd = os.path.join(env.get('XDG_CONFIG_HOME'), 'xonsh')
    os.makedirs(xcd, exist_ok=True)
    return xcd


@default_value
def xonshconfig(env):
    """Ensures and returns the $XONSHCONFIG"""
    xcd = env.get('XONSH_CONFIG_DIR')
    xc = os.path.join(xcd, 'config.json')
    return xc


# Default values should generally be immutable, that way if a user wants
# to set them they have to do a copy and write them to the environment.
# try to keep this sorted.
DEFAULT_VALUES = {
    'AUTO_CD': False,
    'AUTO_PUSHD': False,
    'AUTO_SUGGEST': True,
    'BASH_COMPLETIONS': (('/usr/local/etc/bash_completion',
                             '/opt/local/etc/profile.d/bash_completion.sh')
                        if ON_MAC else
                        ('/usr/share/bash-completion/bash_completion',
                             '/usr/share/bash-completion/completions/git')
                        if ON_ARCH else
                        ('/etc/bash_completion',
                             '/usr/share/bash-completion/completions/git')),
    'CASE_SENSITIVE_COMPLETIONS': ON_LINUX,
    'CDPATH': (),
    'COMPLETIONS_DISPLAY': 'multi',
    'DIRSTACK_SIZE': 20,
    'FORCE_POSIX_PATHS': False,
    'HISTCONTROL': set(),
    'IGNOREEOF': False,
    'INDENT': '    ',
    'LC_CTYPE': locale.setlocale(locale.LC_CTYPE),
    'LC_COLLATE': locale.setlocale(locale.LC_COLLATE),
    'LC_TIME': locale.setlocale(locale.LC_TIME),
    'LC_MONETARY': locale.setlocale(locale.LC_MONETARY),
    'LC_NUMERIC': locale.setlocale(locale.LC_NUMERIC),
    'MOUSE_SUPPORT': False,
    'MULTILINE_PROMPT': '.',
    'PATH': (),
    'PATHEXT': (),
    'PROMPT': DEFAULT_PROMPT,
    'PROMPT_TOOLKIT_COLORS': {},
    'PROMPT_TOOLKIT_STYLES': None,
    'PUSHD_MINUS': False,
    'PUSHD_SILENT': False,
    'SHELL_TYPE': 'prompt_toolkit' if ON_WINDOWS else 'readline',
    'SUGGEST_COMMANDS': True,
    'SUGGEST_MAX_NUM': 5,
    'SUGGEST_THRESHOLD': 3,
    'TEEPTY_PIPE_DELAY': 0.01,
    'TITLE': DEFAULT_TITLE,
    'VI_MODE': False,
    'XDG_CONFIG_HOME': os.path.expanduser(os.path.join('~', '.config')),
    'XDG_DATA_HOME': os.path.expanduser(os.path.join('~', '.local', 'share')),
    'XONSHCONFIG': xonshconfig,
    'XONSHRC': ((os.path.join(os.environ['ALLUSERSPROFILE'],
                              'xonsh', 'xonshrc'),
                os.path.expanduser('~/.xonshrc')) if ON_WINDOWS
               else ('/etc/xonshrc', os.path.expanduser('~/.xonshrc'))),
    'XONSH_CONFIG_DIR': xonsh_config_dir,
    'XONSH_DATA_DIR': xonsh_data_dir,
    'XONSH_ENCODING': DEFAULT_ENCODING,
    'XONSH_ENCODING_ERRORS': 'surrogateescape',
    'XONSH_HISTORY_FILE': os.path.expanduser('~/.xonsh_history.json'),
    'XONSH_HISTORY_SIZE': (8128, 'commands'),
    'XONSH_LOGIN': False,
    'XONSH_SHOW_TRACEBACK': False,
    'XONSH_STORE_STDOUT': False,
}
if hasattr(locale, 'LC_MESSAGES'):
    DEFAULT_VALUES['LC_MESSAGES'] = locale.setlocale(locale.LC_MESSAGES)

class DefaultNotGivenType(object):
    """Singleton for representing when no default value is given."""


DefaultNotGiven = DefaultNotGivenType()

#
# actual environment
#

class Env(MutableMapping):
    """A xonsh environment, whose variables have limited typing
    (unlike BASH). Most variables are, by default, strings (like BASH).
    However, the following rules also apply based on variable-name:

    * PATH: any variable whose name ends in PATH is a list of strings.
    * XONSH_HISTORY_SIZE: this variable is an (int | float, str) tuple.
    * LC_* (locale categories): locale catergory names get/set the Python
      locale via locale.getlocale() and locale.setlocale() functions.

    An Env instance may be converted to an untyped version suitable for
    use in a subprocess.
    """

    _arg_regex = re.compile(r'ARG(\d+)')

    def __init__(self, *args, **kwargs):
        """If no initial environment is given, os.environ is used."""
        self._d = {}
        self.ensurers = {k: Ensurer(*v) for k, v in DEFAULT_ENSURERS.items()}
        self.defaults = DEFAULT_VALUES
        if len(args) == 0 and len(kwargs) == 0:
            args = (os.environ, )
        for key, val in dict(*args, **kwargs).items():
            self[key] = val
        self._detyped = None
        self._orig_env = None

    def detype(self):
        if self._detyped is not None:
            return self._detyped
        ctx = {}
        for key, val in self._d.items():
            if callable(val) or isinstance(val, MutableMapping):
                continue
            if not isinstance(key, string_types):
                key = str(key)
            ensurer = self.get_ensurer(key)
            val = ensurer.detype(val)
            ctx[key] = val
        self._detyped = ctx
        return ctx

    def replace_env(self):
        """Replaces the contents of os.environ with a detyped version
        of the xonsh environement.
        """
        if self._orig_env is None:
            self._orig_env = dict(os.environ)
        os.environ.clear()
        os.environ.update(self.detype())

    def undo_replace_env(self):
        """Replaces the contents of os.environ with a detyped version
        of the xonsh environement.
        """
        if self._orig_env is not None:
            os.environ.clear()
            os.environ.update(self._orig_env)
            self._orig_env = None

    def get_ensurer(self, key,
                    default=Ensurer(always_true, None, ensure_string)):
        """Gets an ensurer for the given key."""
        if key in self.ensurers:
            return self.ensurers[key]
        for k, ensurer in self.ensurers.items():
            if isinstance(k, string_types):
                continue
            m = k.match(key)
            if m is not None:
                ens = ensurer
                break
        else:
            ens = default
        self.ensurers[key] = ens
        return ens

    #
    # Mutable mapping interface
    #

    def __getitem__(self, key):
        m = self._arg_regex.match(key)
        if (m is not None) and (key not in self._d) and ('ARGS' in self._d):
            args = self._d['ARGS']
            ix = int(m.group(1))
            if ix >= len(args):
                e = "Not enough arguments given to access ARG{0}."
                raise IndexError(e.format(ix))
            return self._d['ARGS'][ix]
        val = self._d[key]
        if isinstance(val, (MutableSet, MutableSequence, MutableMapping)):
            self._detyped = None
        return self._d[key]

    def __setitem__(self, key, val):
        ensurer = self.get_ensurer(key)
        if not ensurer.validate(val):
            val = ensurer.convert(val)
        self._d[key] = val
        self._detyped = None

    def __delitem__(self, key):
        del self._d[key]
        self._detyped = None

    def get(self, key, default=DefaultNotGiven):
        """The environment will look up default values from its own defaults if a
        default is not given here.
        """
        if key in self:
            val = self[key]
        elif default is DefaultNotGiven:
            val = self.defaults.get(key, None)
            if is_callable_default(val):
                val = val(self)
        else:
            val = default
        return val

    def __iter__(self):
        yield from self._d

    def __len__(self):
        return len(self._d)

    def __str__(self):
        return str(self._d)

    def __repr__(self):
        return '{0}.{1}({2})'.format(self.__class__.__module__,
                                     self.__class__.__name__, self._d)

    def _repr_pretty_(self, p, cycle):
        name = '{0}.{1}'.format(self.__class__.__module__,
                                self.__class__.__name__)
        with p.group(0, name + '(', ')'):
            if cycle:
                p.text('...')
            elif len(self):
                p.break_()
                p.pretty(dict(self))


def locate_binary(name, cwd):
    # StackOverflow for `where` tip: http://stackoverflow.com/a/304447/90297
    locator = 'where' if ON_WINDOWS else 'which'
    try:
        binary_location = subprocess.check_output([locator, name],
                                                  cwd=cwd,
                                                  stderr=subprocess.PIPE,
                                                  universal_newlines=True)
        if not binary_location:
            return
    except (subprocess.CalledProcessError, FileNotFoundError):
        return

    return binary_location


def ensure_git(func):
    @wraps(func)
    def wrapper(*args, **kwargs):
        # Get cwd or bail
        kwargs['cwd'] = kwargs.get('cwd', _get_cwd())
        if kwargs['cwd'] is None:
            return

        # step out completely if git is not installed
        if locate_binary('git', kwargs['cwd']) is None:
            return

        return func(*args, **kwargs)
    return wrapper


def ensure_hg(func):
    @wraps(func)
    def wrapper(*args, **kwargs):
        kwargs['cwd'] = kwargs.get('cwd', _get_cwd())
        if kwargs['cwd'] is None:
            return

        # walk up the directory tree to see if we are inside an hg repo
        path = kwargs['cwd'].split(os.path.sep)
        while len(path) > 0:
            if os.path.exists(os.path.sep.join(path + ['.hg'])):
                break
            del path[-1]

        # bail if we aren't inside a repository
        if path == []:
            return

        kwargs['root'] = os.path.sep.join(path)

        # step out completely if hg is not installed
        if locate_binary('hg', kwargs['cwd']) is None:
            return

        return func(*args, **kwargs)
    return wrapper


@ensure_git
def get_git_branch(cwd=None):
    branch = None

    if not ON_WINDOWS:
        prompt_scripts = ['/usr/lib/git-core/git-sh-prompt',
                          '/usr/local/etc/bash_completion.d/git-prompt.sh']

        for script in prompt_scripts:
            # note that this is about 10x faster than bash -i "__git_ps1"
            _input = ('source {}; __git_ps1 "${{1:-%s}}"'.format(script))
            try:
                branch = subprocess.check_output(['bash', ],
                                                 cwd=cwd,
                                                 input=_input,
                                                 stderr=subprocess.PIPE,
                                                 universal_newlines=True)
                if len(branch) == 0:
                    branch = None
            except (subprocess.CalledProcessError, FileNotFoundError):
                continue

    # fall back to using the git binary if the above failed
    if branch is None:
        try:
            cmd = ['git', 'rev-parse', '--abbrev-ref', 'HEAD']
            s = subprocess.check_output(cmd,
                                        stderr=subprocess.PIPE,
                                        cwd=cwd,
                                        universal_newlines=True)
            s = s.strip()
            if len(s) > 0:
                branch = s
        except (subprocess.CalledProcessError, FileNotFoundError):
            pass

    return branch


def call_hg_command(command, cwd):
    # Override user configurations settings and aliases
    hg_env = os.environ.copy()
    hg_env['HGRCPATH'] = ""

    s = None
    try:
        s = subprocess.check_output(['hg'] + command,
                                    stderr=subprocess.PIPE,
                                    cwd=cwd,
                                    universal_newlines=True,
                                    env=hg_env)
    except (subprocess.CalledProcessError, FileNotFoundError):
        pass

    return s


@ensure_hg
def get_hg_branch(cwd=None, root=None):
    branch = None
    active_bookmark = None

    if root is not None:
        branch_path = os.path.sep.join([root, '.hg', 'branch'])
        bookmark_path = os.path.sep.join([root, '.hg', 'bookmarks.current'])

        if os.path.exists(branch_path):
            with open(branch_path, 'r') as branch_file:
                branch = branch_file.read()
        else:
            branch = call_hg_command(['branch'], cwd)

        if os.path.exists(bookmark_path):
            with open(bookmark_path, 'r') as bookmark_file:
                active_bookmark = bookmark_file.read()

    if active_bookmark is not None:
        return "{0}, {1}".format(
            *(b.strip(os.linesep) for b in (branch, active_bookmark)))

    return branch.strip(os.linesep) if branch else None


def current_branch(pad=True):
    """Gets the branch for a current working directory. Returns None
    if the cwd is not a repository.  This currently only works for git and hg
    and should be extended in the future.
    """
    branch = get_git_branch() or get_hg_branch()

    if pad and branch is not None:
        branch = ' ' + branch

    return branch or ''


@ensure_git
def git_dirty_working_directory(cwd=None):
    try:
        cmd = ['git', 'status', '--porcelain']
        s = subprocess.check_output(cmd,
                                    stderr=subprocess.PIPE,
                                    cwd=cwd,
                                    universal_newlines=True)
        return bool(s)
    except (subprocess.CalledProcessError, FileNotFoundError):
        return False


@ensure_hg
def hg_dirty_working_directory(cwd=None, root=None):
    id = call_hg_command(['identify', '--id'], cwd)
    if id is None:
        return False
    return id.strip(os.linesep).endswith('+')


def dirty_working_directory(cwd=None):
    """Returns a boolean as to whether there are uncommitted files in version
    control repository we are inside. Currently supports git and hg.
    """
    return git_dirty_working_directory() or hg_dirty_working_directory()


def branch_color():
    """Return red if the current branch is dirty, otherwise green"""
    return (TERM_COLORS['BOLD_RED'] if dirty_working_directory() else
            TERM_COLORS['BOLD_GREEN'])


def _replace_home(x):
    if ON_WINDOWS:
        home = (builtins.__xonsh_env__['HOMEDRIVE'] +
                builtins.__xonsh_env__['HOMEPATH'][0])
        if x.startswith(home):
            x = x.replace(home, '~', 1)

        if builtins.__xonsh_env__.get('FORCE_POSIX_PATHS'):
            x = x.replace(os.sep, os.altsep)

        return x
    else:
        home = builtins.__xonsh_env__['HOME']
        if x.startswith(home):
            x = x.replace(home, '~', 1)
        return x

_replace_home_cwd = lambda: _replace_home(builtins.__xonsh_env__['PWD'])

def _collapsed_pwd():
    sep = get_sep()
    pwd = _replace_home_cwd().split(sep)
    l = len(pwd)
    leader = sep if l>0 and len(pwd[0])==0 else ''
    base = [i[0] if ix != l-1 else i for ix,i in enumerate(pwd) if len(i) > 0]
    return leader + sep.join(base)


def _current_job():
    j = builtins.__xonsh_active_job__
    if j is not None:
        j = builtins.__xonsh_all_jobs__[j]
        if not j['bg']:
            cmd = j['cmds'][-1]
            s = cmd[0]
            if s == 'sudo' and len(cmd) > 1:
                s = cmd[1]
            return '{} | '.format(s)
    return ''


if ON_WINDOWS:
    USER = 'USERNAME'
else:
    USER = 'USER'


FORMATTER_DICT = dict(
    user=os.environ.get(USER, '<user>'),
    prompt_end='#' if IS_ROOT else '$',
    hostname=socket.gethostname().split('.', 1)[0],
    cwd=_replace_home_cwd,
    cwd_dir=lambda: os.path.dirname(_replace_home_cwd()),
    cwd_base=lambda: os.path.basename(_replace_home_cwd()),
    short_cwd=_collapsed_pwd,
    curr_branch=current_branch,
    branch_color=branch_color,
    current_job=_current_job,
    **TERM_COLORS)
DEFAULT_VALUES['FORMATTER_DICT'] = dict(FORMATTER_DICT)

_FORMATTER = string.Formatter()

def format_prompt(template=DEFAULT_PROMPT, formatter_dict=None):
    """Formats a xonsh prompt template string."""
    template = template() if callable(template) else template
    if formatter_dict is None:
        fmtter = builtins.__xonsh_env__.get('FORMATTER_DICT', FORMATTER_DICT)
    else:
        fmtter = formatter_dict
    included_names = set(i[1] for i in _FORMATTER.parse(template))
    fmt = {}
    for name in included_names:
        if name is None:
            continue
        if name.startswith('$'):
            v = builtins.__xonsh_env__[name[1:]]
        else:
            v = fmtter[name]
        val = v() if callable(v) else v
        val = '' if val is None else val
        fmt[name] = val
    return template.format(**fmt)


RE_HIDDEN = re.compile('\001.*?\002')

def multiline_prompt():
    """Returns the filler text for the prompt in multiline scenarios."""
    curr = builtins.__xonsh_env__.get('PROMPT')
    curr = format_prompt(curr)
    line = curr.rsplit('\n', 1)[1] if '\n' in curr else curr
    line = RE_HIDDEN.sub('', line)  # gets rid of colors
    # most prompts end in whitespace, head is the part before that.
    head = line.rstrip()
    headlen = len(head)
    # tail is the trailing whitespace
    tail = line if headlen == 0 else line.rsplit(head[-1], 1)[1]
    # now to constuct the actual string
    dots = builtins.__xonsh_env__.get('MULTILINE_PROMPT')
    dots = dots() if callable(dots) else dots
    if dots is None or len(dots) == 0:
        return ''
    return (dots * (headlen // len(dots))) + dots[:headlen % len(dots)] + tail


BASE_ENV = {
    'BASH_COMPLETIONS': list(DEFAULT_VALUES['BASH_COMPLETIONS']),
    'FORMATTER_DICT': dict(DEFAULT_VALUES['FORMATTER_DICT']),
    'XONSH_VERSION': XONSH_VERSION,
}

def load_static_config(ctx):
    """Loads a static configuration file from a given context, rather than the
    current environment.
    """
    env = {}
    env['XDG_CONFIG_HOME'] = ctx.get('XDG_CONFIG_HOME',
                                     DEFAULT_VALUES['XDG_CONFIG_HOME'])
    env['XONSH_CONFIG_DIR'] = ctx['XONSH_CONFIG_DIR'] if 'XONSH_CONFIG_DIR' in ctx \
                              else xonsh_config_dir(env)
    env['XONSHCONFIG'] = ctx['XONSHCONFIG'] if 'XONSHCONFIG' in ctx \
                                  else xonshconfig(env)
    config = env['XONSHCONFIG']
    if os.path.isfile(config):
        with open(config, 'r') as f:
            conf = json.load(f)
    else:
        conf = {}
    return conf


def xonshrc_context(rcfiles=None, execer=None):
    """Attempts to read in xonshrc file, and return the contents."""
    if (rcfiles is None or execer is None
       or sum([os.path.isfile(rcfile) for rcfile in rcfiles]) == 0):
        return {}
    env = {}
    for rcfile in rcfiles:
        if not os.path.isfile(rcfile):
            continue
        with open(rcfile, 'r') as f:
            rc = f.read()
        if not rc.endswith('\n'):
            rc += '\n'
        fname = execer.filename
        try:
            execer.filename = rcfile
            execer.exec(rc, glbs=env)
        except SyntaxError as err:
            msg = 'syntax error in xonsh run control file {0!r}: {1!s}'
            warn(msg.format(rcfile, err), RuntimeWarning)
        finally:
            execer.filename = fname
    return env


def windows_env_fixes(ctx):
    """Environment fixes for Windows. Operates in-place."""
    # Windows default prompt doesn't work.
    ctx['PROMPT'] = DEFAULT_PROMPT
    # remove these bash variables which only cause problems.
    for ev in ['HOME', 'OLDPWD']:
        if ev in ctx:
            del ctx[ev]
    # Override path-related bash variables; on Windows bash uses
    # /c/Windows/System32 syntax instead of C:\\Windows\\System32
    # which messes up these environment variables for xonsh.
    for ev in ['PATH', 'TEMP', 'TMP']:
        if ev in os.environ:
            ctx[ev] = os.environ[ev]
        elif ev in ctx:
            del ctx[ev]
    ctx['PWD'] = _get_cwd()


def default_env(env=None):
    """Constructs a default xonsh environment."""
    # in order of increasing precedence
    ctx = dict(BASE_ENV)
    ctx.update(os.environ)
    conf = load_static_config(ctx)
    ctx.update(conf.get('env', ()))
    ctx.update(load_foreign_envs(shells=conf.get('foreign_shells', DEFAULT_SHELLS),
                                 issue_warning=False))
    if ON_WINDOWS:
        windows_env_fixes(ctx)
    # finalize env
    if env is not None:
        ctx.update(env)
    return ctx<|MERGE_RESOLUTION|>--- conflicted
+++ resolved
@@ -99,11 +99,7 @@
                       '{cwd}{branch_color}{curr_branch} '
                       '{BOLD_BLUE}{prompt_end}{NO_COLOR} ')
 
-<<<<<<< HEAD
 DEFAULT_TITLE = '{current_job}{user}@{hostname}: {cwd} | xonsh'
-=======
-DEFAULT_TITLE = '{user}@{hostname}: {cwd} | xonsh'
->>>>>>> 92985818
 
 @default_value
 def xonsh_data_dir(env):
