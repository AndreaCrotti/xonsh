--- conflicted
+++ resolved
@@ -18,12 +18,11 @@
     env_path_to_str
 from xonsh.dirstack import _get_cwd
 
-<<<<<<< HEAD
 try:
     import hglib
 except ImportError:
     hglib = None
-=======
+
 LOCALE_CATS = {
     'LC_CTYPE': locale.LC_CTYPE,
     'LC_COLLATE': locale.LC_COLLATE,
@@ -181,7 +180,6 @@
         return '{0}.{1}({2})'.format(self.__class__.__module__,
                                      self.__class__.__name__, self._d)
 
->>>>>>> 23659a40
 
 def ensure_git(func):
     @wraps(func)
