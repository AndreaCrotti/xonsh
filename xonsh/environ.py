--- conflicted
+++ resolved
@@ -32,12 +32,8 @@
     is_string, is_completions_display_value, to_completions_display_value,
     is_string_set, csv_to_set, set_to_csv, get_sep, is_int, is_bool_seq,
     csv_to_bool_seq, bool_seq_to_csv, DefaultNotGiven, print_exception,
-<<<<<<< HEAD
     setup_win_unicode_console, intensify_colors_on_win_setter, format_color
-=======
-    setup_win_unicode_console, intensify_colors_on_win_setter, 
     is_dynamic_cwd_width, to_dynamic_cwd_tuple, dynamic_cwd_tuple_to_str
->>>>>>> d41cd28e
 )
 
 
@@ -1051,9 +1047,9 @@
         return originial_path
     else:
         last = pwd.pop()
-        remaining_space = target_width - len(last) 
+        remaining_space = target_width - len(last)
         # Reserve space for separators
-        remaining_space_for_text = remaining_space - len(pwd) 
+        remaining_space_for_text = remaining_space - len(pwd)
 
         parts = []
         for i  in range(len(pwd)):
@@ -1069,7 +1065,7 @@
         if (len(full) > target_width):
             # We truncate the left most part
             full = "..." + full[int(-target_width) + 3:]
-            # if there is not even a single separator we still 
+            # if there is not even a single separator we still
             # want to display at least the beginning of the directory
             if full.find(sep) == -1:
                 full = ("..." + sep + last)[0:int(target_width)]
