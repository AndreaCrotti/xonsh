# -*- coding: utf-8 -*-
"""Hooks for pygments syntax highlighting."""
import os
import builtins
from warnings import warn
from collections import ChainMap
from collections.abc import MutableMapping

# must come before pygments imports
from xonsh.lazyasd import load_module_in_background

load_module_in_background('pkg_resources', debug='XONSH_DEBUG',
replacements={'pygments.plugin': 'pkg_resources'})
from pygments.lexer import inherit, bygroups, using, this
from pygments.lexers.shell import BashLexer
from pygments.lexers.agile import PythonLexer
from pygments.token import Keyword, Name, String, Generic, Token
from pygments.style import Style
from pygments.styles import get_style_by_name
import pygments.util

from xonsh.lazyasd import LazyObject, LazyDict
from xonsh.tools import (ON_WINDOWS, intensify_colors_for_cmd_exe,
                         expand_gray_colors_for_cmd_exe)
from xonsh.tokenize import SearchPath
from xonsh.style import PTK_STYLE, XONSH_BASE_STYLE, Color


ROOT_TOKENS = [(r'\?', Keyword),
               (r'\$\w+', Name.Variable),
               (r'\$\{', Keyword, ('pymode', )),
               (r'[\!\$]\(', Keyword, ('subproc', )),
               (r'[\!\$]\[', Keyword, ('subproc', )),
               (r'@\$\(', Keyword, ('subproc', )),
               (r'@\(', Keyword, ('pymode', )),
               inherit, ]

PYMODE_TOKENS = [(r'(.+)(\))', bygroups(using(this), Keyword), '#pop'),
                 (r'(.+)(\})', bygroups(using(this), Keyword), '#pop'), ]

SUBPROC_TOKENS = LazyObject(lambda: list([
    (r'(.+)(\))', bygroups(using(XonshSubprocLexer), Keyword), '#pop'),
    (r'(.+)(\])', bygroups(using(XonshSubprocLexer), Keyword), '#pop')]), globals(), 'SUBPROC_TOKENS')


class XonshSubprocLexer(BashLexer):
    """Lexer for xonsh subproc mode."""
    name = 'Xonsh subprocess lexer'
    tokens = {'root': [(SearchPath, String.Backtick), inherit, ]}


class XonshLexer(PythonLexer):
    """Xonsh console lexer for pygments."""
    name = 'Xonsh lexer'
    aliases = ['xonsh', 'xsh']
    filenames = ['*.xsh', '*xonshrc']

    tokens = {
        'root': list(ROOT_TOKENS),
        'pymode': PYMODE_TOKENS,
        'subproc': SUBPROC_TOKENS,
    }


class XonshConsoleLexer(PythonLexer):
    """Xonsh console lexer for pygments."""

    name = 'Xonsh console lexer'
    aliases = ['xonshcon']
    filenames = []

    tokens = {
        'root': [(r'^(>>>|\.\.\.) ', Generic.Prompt),
                 (r'\n(>>>|\.\.\.)', Generic.Prompt),
                 (r'\n(?![>.][>.][>.] )([^\n]*)', Generic.Output),
                 (r'\n(?![>.][>.][>.] )(.*?)$', Generic.Output)] + ROOT_TOKENS,
        'pymode': PYMODE_TOKENS,
        'subproc': SUBPROC_TOKENS,
    }

# XonshLexer & XonshSubprocLexer have to reference each other
XonshSubprocLexer.tokens['root'] = [
    (r'(\$\{)(.*)(\})', bygroups(Keyword, using(XonshLexer), Keyword)),
    (r'(@\()(.+)(\))', bygroups(Keyword, using(XonshLexer), Keyword)),
] + XonshSubprocLexer.tokens['root']


#
# Colors and Styles
#

def code_by_name(name, styles):
    """Converts a token name into a pygments-style color code.

    Parameters
    ----------
    name : str
        Color token name.
    styles : Mapping
        Mapping for looking up non-hex colors

    Returns
    -------
    code : str
        Pygments style color code.
    """
    fg, _, bg = name.lower().partition('__')
    if fg.startswith('background_'):
        fg, bg = bg, fg
    codes = []
    # foreground color
    if len(fg) == 0:
        pass
    elif 'hex' in fg:
        for p in fg.split('_'):
            codes.append('#'+p[3:] if p.startswith('hex') else p)
    else:
        fgtok = getattr(Color, fg.upper())
        if fgtok in styles:
            codes.append(styles[fgtok])
        else:
            codes += fg.split('_')
    # background color
    if len(bg) == 0:
        pass
    elif bg.startswith('background_hex'):
        codes.append('bg:#'+bg[14:])
    else:
        bgtok = getattr(Color, bg.upper())
        if bgtok in styles:
            codes.append(styles[bgtok])
        else:
            codes.append(bg.replace('background_', 'bg:'))
    code = ' '.join(codes)
    return code


class CompoundColorMap(MutableMapping):
    """Looks up color tokens by name, potentially generating the value
    from the lookup.
    """

    def __init__(self, styles, *args, **kwargs):
        self.styles = styles
        self.colors = dict(*args, **kwargs)

    def __getitem__(self, key):
        if key in self.colors:
            return self.colors[key]
        if key in self.styles:
            value = self.styles[key]
            self[key] = value
            return value
        if key is Color:
            raise KeyError
        pre, _, name = str(key).rpartition('.')
        if pre != 'Token.Color':
            raise KeyError
        value = code_by_name(name, self.styles)
        self[key] = value
        return value

    def __setitem__(self, key, value):
        self.colors[key] = value

    def __delitem__(self, key):
        del self.colors[key]

    def __iter__(self):
        yield from self.colors.keys()

    def __len__(self):
        return len(self.colors)


class XonshStyle(Style):
    """A xonsh pygments style that will dispatch to the correct color map
    by using a ChainMap.  The style_name property may be used to reset
    the current style.
    """

    def __init__(self, style_name='default'):
        """
        Parameters
        ----------
        style_name : str, optional
            The style name to initialize with.
        """
        self.trap = {}  # for traping custom colors set by user
        self._smap = {}
        self._style_name = ''
        self.style_name = style_name
        super().__init__()

    @property
    def style_name(self):
        return self._style_name

    @style_name.setter
    def style_name(self, value):
        if self._style_name == value:
            return
        if value not in STYLES:
            warn('Could not find style {0!r}, using default'.format(value),
                 RuntimeWarning)
<<<<<<< HEAD
            cmap = XONSH_BASE_STYLE
=======
            value = 'default'
            builtins.__xonsh_env__['XONSH_COLOR_STYLE'] = value
        cmap = STYLES[value]
>>>>>>> 8d1145c9
        try:
            self._smap = get_style_by_name(value)().styles.copy()
        except (ImportError, pygments.util.ClassNotFound):
            self._smap = XONSH_BASE_STYLE.copy()
        compound = CompoundColorMap(ChainMap(self.trap, cmap, PTK_STYLE, self._smap))
        self.styles = ChainMap(self.trap, cmap, PTK_STYLE, self._smap, compound)
        self._style_name = value
        if ON_WINDOWS:
            self.enhance_colors_for_cmd_exe()

    @style_name.deleter
    def style_name(self):
        self._style_name = ''

    def enhance_colors_for_cmd_exe(self):
        """ Enhance colors when using cmd.exe on windows.
            When using the default style all blue and dark red colors
            are changed to CYAN and intence red.
        """
        env = builtins.__xonsh_env__
        # Ensure we are not using ConEmu
        if 'CONEMUANSI' not in env:
            # Auto suggest needs to be a darker shade to be distinguishable
            # from the default color
            self.styles[Token.AutoSuggestion] = '#444444'
            self._smap.update(expand_gray_colors_for_cmd_exe(self._smap))
            if env.get('INTENSIFY_COLORS_ON_WIN', False):
                self._smap.update(intensify_colors_for_cmd_exe(self._smap))


def xonsh_style_proxy(styler):
    """Factory for a proxy class to a xonsh style."""
    class XonshStyleProxy(Style):
        """Simple proxy class to fool prompt toolkit."""

        target = styler
        styles = styler.styles

        def __new__(cls, *args, **kwargs):
            return cls.target

    return XonshStyleProxy


def _expand_style(cmap):
    """Expands a style in order to more quickly make color map changes."""
    for key, val in list(cmap.items()):
        if key is Color.NO_COLOR:
            continue
        _, _, key = str(key).rpartition('.')
        cmap[getattr(Color, 'BOLD_'+key)] = 'bold ' + val
        cmap[getattr(Color, 'UNDERLINE_'+key)] = 'underline ' + val
        cmap[getattr(Color, 'BOLD_UNDERLINE_'+key)] = 'bold underline ' + val
        if val == 'noinherit':
            cmap[getattr(Color, 'BACKGROUND_'+key)] = val
        else:
            cmap[getattr(Color, 'BACKGROUND_'+key)] = 'bg:' + val


def _bw_style():
    style = {
        Color.BLACK: 'noinherit',
        Color.BLUE: 'noinherit',
        Color.CYAN: 'noinherit',
        Color.GREEN: 'noinherit',
        Color.INTENSE_BLACK: 'noinherit',
        Color.INTENSE_BLUE: 'noinherit',
        Color.INTENSE_CYAN: 'noinherit',
        Color.INTENSE_GREEN: 'noinherit',
        Color.INTENSE_PURPLE: 'noinherit',
        Color.INTENSE_RED: 'noinherit',
        Color.INTENSE_WHITE: 'noinherit',
        Color.INTENSE_YELLOW: 'noinherit',
        Color.NO_COLOR: 'noinherit',
        Color.PURPLE: 'noinherit',
        Color.RED: 'noinherit',
        Color.WHITE: 'noinherit',
        Color.YELLOW: 'noinherit',
        }
    _expand_style(style)
    return style


def _default_style():
    if hasattr(pygments.style, 'ansicolors'):
        style = {
            Color.BLACK: '#ansidarkgray',
            Color.BLUE: '#ansiblue',
            Color.CYAN: '#ansiturquoise',
            Color.GREEN: '#ansigreen',
            Color.INTENSE_BLACK: '#ansiblack',
            Color.INTENSE_BLUE: '#ansidarkblue',
            Color.INTENSE_CYAN: '#ansiteal',
            Color.INTENSE_GREEN: '#ansidarkgreen',
            Color.INTENSE_PURPLE: '#ansipurple',
            Color.INTENSE_RED: '#ansidarkred',
            Color.INTENSE_WHITE: '#ansilightgray',
            Color.INTENSE_YELLOW: '#ansibrown',
            Color.NO_COLOR: 'noinherit',
            Color.PURPLE: '#ansifuchsia',
            Color.RED: '#ansired',
            Color.WHITE: '#ansiwhite',
            Color.YELLOW: '#ansiyellow',
            }
    elif ON_WINDOWS and 'CONEMUANSI' not in os.environ:
        # These colors must match the color specification
        # in prompt_toolkit, so the colors are converted
        # correctly when using cmd.exe
        style = {
            Color.BLACK: '#000000',
            Color.BLUE: '#0000AA',
            Color.CYAN: '#00AAAA',
            Color.GREEN: '#00AA00',
            Color.INTENSE_BLACK: '#444444',
            Color.INTENSE_BLUE: '#4444FF',
            Color.INTENSE_CYAN: '#44FFFF',
            Color.INTENSE_GREEN: '#44FF44',
            Color.INTENSE_PURPLE: '#FF44FF',
            Color.INTENSE_RED: '#FF4444',
            Color.INTENSE_WHITE: '#888888',
            Color.INTENSE_YELLOW: '#FFFF44',
            Color.NO_COLOR: 'noinherit',
            Color.PURPLE: '#AA00AA',
            Color.RED: '#AA0000',
            Color.WHITE: '#FFFFFF',
            Color.YELLOW: '#AAAA00',
            }
    else:
        style = {
            Color.BLACK: '#000000',
            Color.BLUE: '#0000AA',
            Color.CYAN: '#00AAAA',
            Color.GREEN: '#00AA00',
            Color.INTENSE_BLACK: '#555555',
            Color.INTENSE_BLUE: '#0000FF',
            Color.INTENSE_CYAN: '#55FFFF',
            Color.INTENSE_GREEN: '#00FF00',
            Color.INTENSE_PURPLE: '#FF00FF',
            Color.INTENSE_RED: '#FF0000',
            Color.INTENSE_WHITE: '#aaaaaa',
            Color.INTENSE_YELLOW: '#FFFF55',
            Color.NO_COLOR: 'noinherit',
            Color.PURPLE: '#AA00AA',
            Color.RED: '#AA0000',
            Color.WHITE: '#ffffff',
            Color.YELLOW: '#ffff00',
            }
    _expand_style(style)
    return style


def _monokai_style():
    style = {
        Color.BLACK: '#1e0010',
        Color.BLUE: '#6666ef',
        Color.CYAN: '#66d9ef',
        Color.GREEN: '#2ee22e',
        Color.INTENSE_BLACK: '#5e5e5e',
        Color.INTENSE_BLUE: '#2626d7',
        Color.INTENSE_CYAN: '#2ed9d9',
        Color.INTENSE_GREEN: '#a6e22e',
        Color.INTENSE_PURPLE: '#ae81ff',
        Color.INTENSE_RED: '#f92672',
        Color.INTENSE_WHITE: '#f8f8f2',
        Color.INTENSE_YELLOW: '#e6db74',
        Color.NO_COLOR: 'noinherit',
        Color.PURPLE: '#960050',
        Color.RED: '#AF0000',
        Color.WHITE: '#d7d7d7',
        Color.YELLOW: '#e2e22e',
    }
    _expand_style(style)
    return style


#############################################################
#############   Auto-generated below this line   ############
#############################################################
def _algol_style():
    style = {
        Color.BLACK: '#666',
        Color.BLUE: '#666',
        Color.CYAN: '#666',
        Color.GREEN: '#666',
        Color.INTENSE_BLACK: '#666',
        Color.INTENSE_BLUE: '#888',
        Color.INTENSE_CYAN: '#888',
        Color.INTENSE_GREEN: '#888',
        Color.INTENSE_PURPLE: '#888',
        Color.INTENSE_RED: '#FF0000',
        Color.INTENSE_WHITE: '#888',
        Color.INTENSE_YELLOW: '#888',
        Color.NO_COLOR: 'noinherit',
        Color.PURPLE: '#666',
        Color.RED: '#FF0000',
        Color.WHITE: '#888',
        Color.YELLOW: '#FF0000',
        }
    _expand_style(style)
    return style

def _algol_nu_style():
    style = {
        Color.BLACK: '#666',
        Color.BLUE: '#666',
        Color.CYAN: '#666',
        Color.GREEN: '#666',
        Color.INTENSE_BLACK: '#666',
        Color.INTENSE_BLUE: '#888',
        Color.INTENSE_CYAN: '#888',
        Color.INTENSE_GREEN: '#888',
        Color.INTENSE_PURPLE: '#888',
        Color.INTENSE_RED: '#FF0000',
        Color.INTENSE_WHITE: '#888',
        Color.INTENSE_YELLOW: '#888',
        Color.NO_COLOR: 'noinherit',
        Color.PURPLE: '#666',
        Color.RED: '#FF0000',
        Color.WHITE: '#888',
        Color.YELLOW: '#FF0000',
        }
    _expand_style(style)
    return style

def _autumn_style():
    style = {
        Color.BLACK: '#000080',
        Color.BLUE: '#0000aa',
        Color.CYAN: '#00aaaa',
        Color.GREEN: '#00aa00',
        Color.INTENSE_BLACK: '#555555',
        Color.INTENSE_BLUE: '#1e90ff',
        Color.INTENSE_CYAN: '#1e90ff',
        Color.INTENSE_GREEN: '#4c8317',
        Color.INTENSE_PURPLE: '#FAA',
        Color.INTENSE_RED: '#aa5500',
        Color.INTENSE_WHITE: '#bbbbbb',
        Color.INTENSE_YELLOW: '#FAA',
        Color.NO_COLOR: 'noinherit',
        Color.PURPLE: '#800080',
        Color.RED: '#aa0000',
        Color.WHITE: '#aaaaaa',
        Color.YELLOW: '#aa5500',
        }
    _expand_style(style)
    return style


def _borland_style():
    style = {
        Color.BLACK: '#000000',
        Color.BLUE: '#000080',
        Color.CYAN: '#008080',
        Color.GREEN: '#008800',
        Color.INTENSE_BLACK: '#555555',
        Color.INTENSE_BLUE: '#0000FF',
        Color.INTENSE_CYAN: '#ddffdd',
        Color.INTENSE_GREEN: '#888888',
        Color.INTENSE_PURPLE: '#e3d2d2',
        Color.INTENSE_RED: '#FF0000',
        Color.INTENSE_WHITE: '#ffdddd',
        Color.INTENSE_YELLOW: '#e3d2d2',
        Color.NO_COLOR: 'noinherit',
        Color.PURPLE: '#800080',
        Color.RED: '#aa0000',
        Color.WHITE: '#aaaaaa',
        Color.YELLOW: '#a61717',
        }
    _expand_style(style)
    return style


def _colorful_style():
    style = {
        Color.BLACK: '#000',
        Color.BLUE: '#00C',
        Color.CYAN: '#0e84b5',
        Color.GREEN: '#00A000',
        Color.INTENSE_BLACK: '#555',
        Color.INTENSE_BLUE: '#33B',
        Color.INTENSE_CYAN: '#bbbbbb',
        Color.INTENSE_GREEN: '#888',
        Color.INTENSE_PURPLE: '#FAA',
        Color.INTENSE_RED: '#D42',
        Color.INTENSE_WHITE: '#fff0ff',
        Color.INTENSE_YELLOW: '#FAA',
        Color.NO_COLOR: 'noinherit',
        Color.PURPLE: '#800080',
        Color.RED: '#A00000',
        Color.WHITE: '#bbbbbb',
        Color.YELLOW: '#A60',
        }
    _expand_style(style)
    return style


def _emacs_style():
    style = {
        Color.BLACK: '#008000',
        Color.BLUE: '#000080',
        Color.CYAN: '#04D',
        Color.GREEN: '#00A000',
        Color.INTENSE_BLACK: '#666666',
        Color.INTENSE_BLUE: '#04D',
        Color.INTENSE_CYAN: '#bbbbbb',
        Color.INTENSE_GREEN: '#00BB00',
        Color.INTENSE_PURPLE: '#AA22FF',
        Color.INTENSE_RED: '#D2413A',
        Color.INTENSE_WHITE: '#bbbbbb',
        Color.INTENSE_YELLOW: '#bbbbbb',
        Color.NO_COLOR: 'noinherit',
        Color.PURPLE: '#800080',
        Color.RED: '#A00000',
        Color.WHITE: '#bbbbbb',
        Color.YELLOW: '#BB6622',
        }
    _expand_style(style)
    return style


def _friendly_style():
    style = {
        Color.BLACK: '#007020',
        Color.BLUE: '#000080',
        Color.CYAN: '#0e84b5',
        Color.GREEN: '#00A000',
        Color.INTENSE_BLACK: '#555555',
        Color.INTENSE_BLUE: '#70a0d0',
        Color.INTENSE_CYAN: '#60add5',
        Color.INTENSE_GREEN: '#40a070',
        Color.INTENSE_PURPLE: '#bb60d5',
        Color.INTENSE_RED: '#d55537',
        Color.INTENSE_WHITE: '#fff0f0',
        Color.INTENSE_YELLOW: '#bbbbbb',
        Color.NO_COLOR: 'noinherit',
        Color.PURPLE: '#800080',
        Color.RED: '#A00000',
        Color.WHITE: '#bbbbbb',
        Color.YELLOW: '#c65d09',
        }
    _expand_style(style)
    return style


def _fruity_style():
    style = {
        Color.BLACK: '#0f140f',
        Color.BLUE: '#0086d2',
        Color.CYAN: '#0086d2',
        Color.GREEN: '#008800',
        Color.INTENSE_BLACK: '#444444',
        Color.INTENSE_BLUE: '#0086f7',
        Color.INTENSE_CYAN: '#0086f7',
        Color.INTENSE_GREEN: '#888888',
        Color.INTENSE_PURPLE: '#ff0086',
        Color.INTENSE_RED: '#fb660a',
        Color.INTENSE_WHITE: '#ffffff',
        Color.INTENSE_YELLOW: '#cdcaa9',
        Color.NO_COLOR: 'noinherit',
        Color.PURPLE: '#ff0086',
        Color.RED: '#ff0007',
        Color.WHITE: '#cdcaa9',
        Color.YELLOW: '#fb660a',
        }
    _expand_style(style)
    return style


def _igor_style():
    style = {
        Color.BLACK: '#009C00',
        Color.BLUE: '#0000FF',
        Color.CYAN: '#007575',
        Color.GREEN: '#009C00',
        Color.INTENSE_BLACK: '#007575',
        Color.INTENSE_BLUE: '#0000FF',
        Color.INTENSE_CYAN: '#007575',
        Color.INTENSE_GREEN: '#009C00',
        Color.INTENSE_PURPLE: '#CC00A3',
        Color.INTENSE_RED: '#C34E00',
        Color.INTENSE_WHITE: '#CC00A3',
        Color.INTENSE_YELLOW: '#C34E00',
        Color.NO_COLOR: 'noinherit',
        Color.PURPLE: '#CC00A3',
        Color.RED: '#C34E00',
        Color.WHITE: '#CC00A3',
        Color.YELLOW: '#C34E00',
        }
    _expand_style(style)
    return style


def _lovelace_style():
    style = {
        Color.BLACK: '#444444',
        Color.BLUE: '#2838b0',
        Color.CYAN: '#289870',
        Color.GREEN: '#388038',
        Color.INTENSE_BLACK: '#666666',
        Color.INTENSE_BLUE: '#2838b0',
        Color.INTENSE_CYAN: '#888888',
        Color.INTENSE_GREEN: '#289870',
        Color.INTENSE_PURPLE: '#a848a8',
        Color.INTENSE_RED: '#b83838',
        Color.INTENSE_WHITE: '#888888',
        Color.INTENSE_YELLOW: '#a89028',
        Color.NO_COLOR: 'noinherit',
        Color.PURPLE: '#a848a8',
        Color.RED: '#c02828',
        Color.WHITE: '#888888',
        Color.YELLOW: '#b85820',
        }
    _expand_style(style)
    return style


def _manni_style():
    style = {
        Color.BLACK: '#000000',
        Color.BLUE: '#000099',
        Color.CYAN: '#009999',
        Color.GREEN: '#00CC00',
        Color.INTENSE_BLACK: '#555555',
        Color.INTENSE_BLUE: '#9999FF',
        Color.INTENSE_CYAN: '#00CCFF',
        Color.INTENSE_GREEN: '#99CC66',
        Color.INTENSE_PURPLE: '#CC00FF',
        Color.INTENSE_RED: '#FF6600',
        Color.INTENSE_WHITE: '#FFCCCC',
        Color.INTENSE_YELLOW: '#FFCC33',
        Color.NO_COLOR: 'noinherit',
        Color.PURPLE: '#CC00FF',
        Color.RED: '#AA0000',
        Color.WHITE: '#AAAAAA',
        Color.YELLOW: '#CC3300',
        }
    _expand_style(style)
    return style


def _murphy_style():
    style = {
        Color.BLACK: '#000',
        Color.BLUE: '#000080',
        Color.CYAN: '#0e84b5',
        Color.GREEN: '#00A000',
        Color.INTENSE_BLACK: '#555',
        Color.INTENSE_BLUE: '#66f',
        Color.INTENSE_CYAN: '#5ed',
        Color.INTENSE_GREEN: '#5ed',
        Color.INTENSE_PURPLE: '#e9e',
        Color.INTENSE_RED: '#f84',
        Color.INTENSE_WHITE: '#eee',
        Color.INTENSE_YELLOW: '#fc8',
        Color.NO_COLOR: 'noinherit',
        Color.PURPLE: '#800080',
        Color.RED: '#A00000',
        Color.WHITE: '#bbbbbb',
        Color.YELLOW: '#c65d09',
        }
    _expand_style(style)
    return style


def _native_style():
    style = {
        Color.BLACK: '#520000',
        Color.BLUE: '#3677a9',
        Color.CYAN: '#24909d',
        Color.GREEN: '#589819',
        Color.INTENSE_BLACK: '#666666',
        Color.INTENSE_BLUE: '#447fcf',
        Color.INTENSE_CYAN: '#40ffff',
        Color.INTENSE_GREEN: '#6ab825',
        Color.INTENSE_PURPLE: '#e3d2d2',
        Color.INTENSE_RED: '#cd2828',
        Color.INTENSE_WHITE: '#ffffff',
        Color.INTENSE_YELLOW: '#ed9d13',
        Color.NO_COLOR: 'noinherit',
        Color.PURPLE: '#666666',
        Color.RED: '#a61717',
        Color.WHITE: '#aaaaaa',
        Color.YELLOW: '#a61717',
        }
    _expand_style(style)
    return style


def _paraiso_dark_style():
    style = {
        Color.BLACK: '#776e71',
        Color.BLUE: '#815ba4',
        Color.CYAN: '#06b6ef',
        Color.GREEN: '#48b685',
        Color.INTENSE_BLACK: '#776e71',
        Color.INTENSE_BLUE: '#815ba4',
        Color.INTENSE_CYAN: '#5bc4bf',
        Color.INTENSE_GREEN: '#48b685',
        Color.INTENSE_PURPLE: '#e7e9db',
        Color.INTENSE_RED: '#ef6155',
        Color.INTENSE_WHITE: '#e7e9db',
        Color.INTENSE_YELLOW: '#fec418',
        Color.NO_COLOR: 'noinherit',
        Color.PURPLE: '#815ba4',
        Color.RED: '#ef6155',
        Color.WHITE: '#5bc4bf',
        Color.YELLOW: '#f99b15',
        }
    _expand_style(style)
    return style


def _paraiso_light_style():
    style = {
        Color.BLACK: '#2f1e2e',
        Color.BLUE: '#2f1e2e',
        Color.CYAN: '#06b6ef',
        Color.GREEN: '#48b685',
        Color.INTENSE_BLACK: '#2f1e2e',
        Color.INTENSE_BLUE: '#815ba4',
        Color.INTENSE_CYAN: '#5bc4bf',
        Color.INTENSE_GREEN: '#48b685',
        Color.INTENSE_PURPLE: '#815ba4',
        Color.INTENSE_RED: '#ef6155',
        Color.INTENSE_WHITE: '#5bc4bf',
        Color.INTENSE_YELLOW: '#fec418',
        Color.NO_COLOR: 'noinherit',
        Color.PURPLE: '#815ba4',
        Color.RED: '#2f1e2e',
        Color.WHITE: '#8d8687',
        Color.YELLOW: '#f99b15',
        }
    _expand_style(style)
    return style


def _pastie_style():
    style = {
        Color.BLACK: '#000000',
        Color.BLUE: '#0000DD',
        Color.CYAN: '#0066bb',
        Color.GREEN: '#008800',
        Color.INTENSE_BLACK: '#555555',
        Color.INTENSE_BLUE: '#3333bb',
        Color.INTENSE_CYAN: '#ddffdd',
        Color.INTENSE_GREEN: '#22bb22',
        Color.INTENSE_PURPLE: '#e3d2d2',
        Color.INTENSE_RED: '#dd7700',
        Color.INTENSE_WHITE: '#fff0ff',
        Color.INTENSE_YELLOW: '#e3d2d2',
        Color.NO_COLOR: 'noinherit',
        Color.PURPLE: '#bb0066',
        Color.RED: '#aa0000',
        Color.WHITE: '#bbbbbb',
        Color.YELLOW: '#aa6600',
        }
    _expand_style(style)
    return style


def _perldoc_style():
    style = {
        Color.BLACK: '#000080',
        Color.BLUE: '#000080',
        Color.CYAN: '#1e889b',
        Color.GREEN: '#00aa00',
        Color.INTENSE_BLACK: '#555555',
        Color.INTENSE_BLUE: '#B452CD',
        Color.INTENSE_CYAN: '#bbbbbb',
        Color.INTENSE_GREEN: '#228B22',
        Color.INTENSE_PURPLE: '#B452CD',
        Color.INTENSE_RED: '#CD5555',
        Color.INTENSE_WHITE: '#e3d2d2',
        Color.INTENSE_YELLOW: '#e3d2d2',
        Color.NO_COLOR: 'noinherit',
        Color.PURPLE: '#8B008B',
        Color.RED: '#aa0000',
        Color.WHITE: '#a7a7a7',
        Color.YELLOW: '#cb6c20',
        }
    _expand_style(style)
    return style


def _rrt_style():
    style = {
        Color.BLACK: '#ff0000',
        Color.BLUE: '#87ceeb',
        Color.CYAN: '#87ceeb',
        Color.GREEN: '#00ff00',
        Color.INTENSE_BLACK: '#87ceeb',
        Color.INTENSE_BLUE: '#87ceeb',
        Color.INTENSE_CYAN: '#7fffd4',
        Color.INTENSE_GREEN: '#00ff00',
        Color.INTENSE_PURPLE: '#ee82ee',
        Color.INTENSE_RED: '#ff0000',
        Color.INTENSE_WHITE: '#e5e5e5',
        Color.INTENSE_YELLOW: '#eedd82',
        Color.NO_COLOR: 'noinherit',
        Color.PURPLE: '#ee82ee',
        Color.RED: '#ff0000',
        Color.WHITE: '#87ceeb',
        Color.YELLOW: '#ff0000',
        }
    _expand_style(style)
    return style


def _tango_style():
    style = {
        Color.BLACK: '#000000',
        Color.BLUE: '#0000cf',
        Color.CYAN: '#3465a4',
        Color.GREEN: '#00A000',
        Color.INTENSE_BLACK: '#204a87',
        Color.INTENSE_BLUE: '#5c35cc',
        Color.INTENSE_CYAN: '#f8f8f8',
        Color.INTENSE_GREEN: '#4e9a06',
        Color.INTENSE_PURPLE: '#f8f8f8',
        Color.INTENSE_RED: '#ef2929',
        Color.INTENSE_WHITE: '#f8f8f8',
        Color.INTENSE_YELLOW: '#c4a000',
        Color.NO_COLOR: 'noinherit',
        Color.PURPLE: '#800080',
        Color.RED: '#a40000',
        Color.WHITE: '#f8f8f8',
        Color.YELLOW: '#8f5902',
        }
    _expand_style(style)
    return style


def _trac_style():
    style = {
        Color.BLACK: '#000000',
        Color.BLUE: '#000080',
        Color.CYAN: '#009999',
        Color.GREEN: '#808000',
        Color.INTENSE_BLACK: '#555555',
        Color.INTENSE_BLUE: '#445588',
        Color.INTENSE_CYAN: '#ddffdd',
        Color.INTENSE_GREEN: '#999988',
        Color.INTENSE_PURPLE: '#e3d2d2',
        Color.INTENSE_RED: '#bb8844',
        Color.INTENSE_WHITE: '#ffdddd',
        Color.INTENSE_YELLOW: '#e3d2d2',
        Color.NO_COLOR: 'noinherit',
        Color.PURPLE: '#800080',
        Color.RED: '#aa0000',
        Color.WHITE: '#aaaaaa',
        Color.YELLOW: '#808000',
        }
    _expand_style(style)
    return style


def _vim_style():
    style = {
        Color.BLACK: '#000080',
        Color.BLUE: '#000080',
        Color.CYAN: '#00cdcd',
        Color.GREEN: '#00cd00',
        Color.INTENSE_BLACK: '#666699',
        Color.INTENSE_BLUE: '#3399cc',
        Color.INTENSE_CYAN: '#00cdcd',
        Color.INTENSE_GREEN: '#00cd00',
        Color.INTENSE_PURPLE: '#cd00cd',
        Color.INTENSE_RED: '#FF0000',
        Color.INTENSE_WHITE: '#cccccc',
        Color.INTENSE_YELLOW: '#cdcd00',
        Color.NO_COLOR: 'noinherit',
        Color.PURPLE: '#cd00cd',
        Color.RED: '#cd0000',
        Color.WHITE: '#cccccc',
        Color.YELLOW: '#cd0000',
        }
    _expand_style(style)
    return style


def _vs_style():
    style = {
        Color.BLACK: '#008000',
        Color.BLUE: '#0000ff',
        Color.CYAN: '#2b91af',
        Color.GREEN: '#008000',
        Color.INTENSE_BLACK: '#2b91af',
        Color.INTENSE_BLUE: '#2b91af',
        Color.INTENSE_CYAN: '#2b91af',
        Color.INTENSE_GREEN: '#2b91af',
        Color.INTENSE_PURPLE: '#2b91af',
        Color.INTENSE_RED: '#FF0000',
        Color.INTENSE_WHITE: '#2b91af',
        Color.INTENSE_YELLOW: '#2b91af',
        Color.NO_COLOR: 'noinherit',
        Color.PURPLE: '#a31515',
        Color.RED: '#a31515',
        Color.WHITE: '#2b91af',
        Color.YELLOW: '#a31515',
        }
    _expand_style(style)
    return style


def _xcode_style():
    style = {
        Color.BLACK: '#000000',
        Color.BLUE: '#1C01CE',
        Color.CYAN: '#3F6E75',
        Color.GREEN: '#177500',
        Color.INTENSE_BLACK: '#3F6E75',
        Color.INTENSE_BLUE: '#2300CE',
        Color.INTENSE_CYAN: '#3F6E75',
        Color.INTENSE_GREEN: '#3F6E75',
        Color.INTENSE_PURPLE: '#A90D91',
        Color.INTENSE_RED: '#C41A16',
        Color.INTENSE_WHITE: '#3F6E75',
        Color.INTENSE_YELLOW: '#836C28',
        Color.NO_COLOR: 'noinherit',
        Color.PURPLE: '#A90D91',
        Color.RED: '#C41A16',
        Color.WHITE: '#3F6E75',
        Color.YELLOW: '#836C28',
        }
    _expand_style(style)
    return style


STYLES = LazyDict({
    'algol': _algol_style,
    'algol_nu': _algol_nu_style,
    'autumn': _autumn_style,
    'borland': _borland_style,
    'bw': _bw_style,
    'colorful': _colorful_style,
    'default': _default_style,
    'emacs': _emacs_style,
    'friendly': _friendly_style,
    'fruity': _fruity_style,
    'igor': _igor_style,
    'lovelace': _lovelace_style,
    'manni': _manni_style,
    'monokai': _monokai_style,
    'murphy': _murphy_style,
    'native': _native_style,
    'paraiso-dark': _paraiso_dark_style,
    'paraiso-light': _paraiso_light_style,
    'pastie': _pastie_style,
    'perldoc': _perldoc_style,
    'rrt': _rrt_style,
    'tango': _tango_style,
    'trac': _trac_style,
    'vim': _vim_style,
    'vs': _vs_style,
    'xcode': _xcode_style,
    }, globals(), 'STYLES')

del (_algol_style, _algol_nu_style, _autumn_style, _borland_style, _bw_style,
     _colorful_style, _default_style, _emacs_style, _friendly_style,
     _fruity_style, _igor_style, _lovelace_style, _manni_style, _monokai_style,
     _murphy_style, _native_style, _paraiso_dark_style, _paraiso_light_style,
     _pastie_style, _perldoc_style, _rrt_style, _tango_style, _trac_style,
     _vim_style, _vs_style, _xcode_style)<|MERGE_RESOLUTION|>--- conflicted
+++ resolved
@@ -203,13 +203,9 @@
         if value not in STYLES:
             warn('Could not find style {0!r}, using default'.format(value),
                  RuntimeWarning)
-<<<<<<< HEAD
-            cmap = XONSH_BASE_STYLE
-=======
             value = 'default'
             builtins.__xonsh_env__['XONSH_COLOR_STYLE'] = value
         cmap = STYLES[value]
->>>>>>> 8d1145c9
         try:
             self._smap = get_style_by_name(value)().styles.copy()
         except (ImportError, pygments.util.ClassNotFound):
