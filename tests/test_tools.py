--- conflicted
+++ resolved
@@ -10,8 +10,9 @@
 
 from xonsh.platform import ON_WINDOWS
 from xonsh.lexer import Lexer
-<<<<<<< HEAD
-from xonsh.tools import (CommandsCache, always_false, always_true, argvquote,
+
+from xonsh.tools import (
+    CommandsCache, EnvPath, always_false, always_true, argvquote,
     bool_or_int_to_str, bool_to_str, check_for_partial_string,
     dynamic_cwd_tuple_to_str, ensure_int_or_slice, ensure_string,
     env_path_to_str, escape_windows_cmd_string, executables_in,
@@ -21,18 +22,6 @@
     is_string_or_callable, logfile_opt_to_str, str_to_env_path,
     subexpr_from_unbalanced, subproc_toks, to_bool, to_bool_or_int,
     to_dynamic_cwd_tuple, to_logfile_opt)
-=======
-from xonsh.tools import (
-    subproc_toks, subexpr_from_unbalanced, is_int, always_true, always_false,
-    ensure_string, is_env_path, str_to_env_path, env_path_to_str,
-    escape_windows_cmd_string, is_bool, to_bool, bool_to_str,
-    is_bool_or_int, to_bool_or_int, bool_or_int_to_str,
-    ensure_int_or_slice, is_float, is_string, is_callable,
-    is_string_or_callable, check_for_partial_string, CommandsCache,
-    is_dynamic_cwd_width, to_dynamic_cwd_tuple, dynamic_cwd_tuple_to_str,
-    is_logfile_opt, to_logfile_opt, logfile_opt_to_str, argvquote,
-    executables_in, find_next_break, expand_case_matching, EnvPath)
->>>>>>> ffd69861
 
 LEXER = Lexer()
 LEXER.build()
