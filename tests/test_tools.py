# -*- coding: utf-8 -*-
"""Tests the xonsh lexer."""
from __future__ import unicode_literals, print_function
import os

import nose
from nose.tools import assert_equal, assert_true, assert_false

from xonsh.lexer import Lexer
from xonsh.tools import (subproc_toks, subexpr_from_unbalanced, is_int,
    always_true, always_false, ensure_string, is_env_path, str_to_env_path,
    env_path_to_str, escape_windows_cmd_string, is_bool, to_bool, bool_to_str,
    ensure_int_or_slice, is_float, is_string, check_for_partial_string,
    argvquote)

LEXER = Lexer()
LEXER.build()

INDENT = '    '

def test_subproc_toks_x():
    exp = '![x]'
    obs = subproc_toks('x', lexer=LEXER, returnline=True)
    assert_equal(exp, obs)

def test_subproc_toks_ls_l():
    exp = '![ls -l]'
    obs = subproc_toks('ls -l', lexer=LEXER, returnline=True)
    assert_equal(exp, obs)

def test_subproc_toks_git():
    s = 'git commit -am "hello doc"'
    exp = '![{0}]'.format(s)
    obs = subproc_toks(s, lexer=LEXER, returnline=True)
    assert_equal(exp, obs)

def test_subproc_toks_git_semi():
    s = 'git commit -am "hello doc"'
    exp = '![{0}];'.format(s)
    obs = subproc_toks(s + ';', lexer=LEXER, returnline=True)
    assert_equal(exp, obs)

def test_subproc_toks_git_nl():
    s = 'git commit -am "hello doc"'
    exp = '![{0}]\n'.format(s)
    obs = subproc_toks(s + '\n', lexer=LEXER, returnline=True)
    assert_equal(exp, obs)

def test_subproc_toks_indent_ls():
    s = 'ls -l'
    exp = INDENT + '![{0}]'.format(s)
    obs = subproc_toks(INDENT + s, mincol=len(INDENT), lexer=LEXER,
                       returnline=True)
    assert_equal(exp, obs)

def test_subproc_toks_indent_ls_nl():
    s = 'ls -l'
    exp = INDENT + '![{0}]\n'.format(s)
    obs = subproc_toks(INDENT + s + '\n', mincol=len(INDENT), lexer=LEXER,
                       returnline=True)
    assert_equal(exp, obs)

def test_subproc_toks_indent_ls_no_min():
    s = 'ls -l'
    exp = INDENT + '![{0}]'.format(s)
    obs = subproc_toks(INDENT + s, lexer=LEXER, returnline=True)
    assert_equal(exp, obs)

def test_subproc_toks_indent_ls_no_min_nl():
    s = 'ls -l'
    exp = INDENT + '![{0}]\n'.format(s)
    obs = subproc_toks(INDENT + s + '\n', lexer=LEXER, returnline=True)
    assert_equal(exp, obs)

def test_subproc_toks_indent_ls_no_min_semi():
    s = 'ls'
    exp = INDENT + '![{0}];'.format(s)
    obs = subproc_toks(INDENT + s + ';', lexer=LEXER, returnline=True)
    assert_equal(exp, obs)

def test_subproc_toks_indent_ls_no_min_semi_nl():
    s = 'ls'
    exp = INDENT + '![{0}];\n'.format(s)
    obs = subproc_toks(INDENT + s + ';\n', lexer=LEXER, returnline=True)
    assert_equal(exp, obs)

def test_subproc_toks_ls_comment():
    s = 'ls -l'
    com = '  # lets list'
    exp = '![{0}]{1}'.format(s, com)
    obs = subproc_toks(s + com, lexer=LEXER, returnline=True)
    assert_equal(exp, obs)

def test_subproc_toks_ls_42_comment():
    s = 'ls 42'
    com = '  # lets list'
    exp = '![{0}]{1}'.format(s, com)
    obs = subproc_toks(s + com, lexer=LEXER, returnline=True)
    assert_equal(exp, obs)

def test_subproc_toks_ls_str_comment():
    s = 'ls "wakka"'
    com = '  # lets list'
    exp = '![{0}]{1}'.format(s, com)
    obs = subproc_toks(s + com, lexer=LEXER, returnline=True)
    assert_equal(exp, obs)

def test_subproc_toks_indent_ls_comment():
    ind = '    '
    s = 'ls -l'
    com = '  # lets list'
    exp = '{0}![{1}]{2}'.format(ind, s, com)
    obs = subproc_toks(ind + s + com, lexer=LEXER, returnline=True)
    assert_equal(exp, obs)

def test_subproc_toks_indent_ls_str():
    ind = '    '
    s = 'ls "wakka"'
    com = '  # lets list'
    exp = '{0}![{1}]{2}'.format(ind, s, com)
    obs = subproc_toks(ind + s + com, lexer=LEXER, returnline=True)
    assert_equal(exp, obs)

def test_subproc_toks_ls_l_semi_ls_first():
    lsdl = 'ls -l'
    ls = 'ls'
    s = '{0}; {1}'.format(lsdl, ls)
    exp = '![{0}]; {1}'.format(lsdl, ls)
    obs = subproc_toks(s, lexer=LEXER, maxcol=6, returnline=True)
    assert_equal(exp, obs)

def test_subproc_toks_ls_l_semi_ls_second():
    lsdl = 'ls -l'
    ls = 'ls'
    s = '{0}; {1}'.format(lsdl, ls)
    exp = '{0}; ![{1}]'.format(lsdl, ls)
    obs = subproc_toks(s, lexer=LEXER, mincol=7, returnline=True)
    assert_equal(exp, obs)

def test_subproc_hello_mom_first():
    fst = "echo 'hello'"
    sec = "echo 'mom'"
    s = '{0}; {1}'.format(fst, sec)
    exp = '![{0}]; {1}'.format(fst, sec)
    obs = subproc_toks(s, lexer=LEXER, maxcol=len(fst)+1, returnline=True)
    assert_equal(exp, obs)

def test_subproc_hello_mom_second():
    fst = "echo 'hello'"
    sec = "echo 'mom'"
    s = '{0}; {1}'.format(fst, sec)
    exp = '{0}; ![{1}]'.format(fst, sec)
    obs = subproc_toks(s, lexer=LEXER, mincol=len(fst), returnline=True)
    assert_equal(exp, obs)

def test_subproc_toks_comment():
    exp = None
    obs = subproc_toks('# I am a comment', lexer=LEXER, returnline=True)
    assert_equal(exp, obs)

<<<<<<< HEAD
def test_subproc_toks_not():
    exp = 'not ![echo mom]'
    obs = subproc_toks('not echo mom', lexer=LEXER, returnline=True)
    assert_equal(exp, obs)

def test_subproc_toks_paren():
    exp = '(![echo mom])'
    obs = subproc_toks('(echo mom)', lexer=LEXER, returnline=True)
    assert_equal(exp, obs)

def test_subproc_toks_paren_ws():
    exp = '(![echo mom])  '
    obs = subproc_toks('(echo mom)  ', lexer=LEXER, returnline=True)
    assert_equal(exp, obs)

def test_subproc_toks_not_paren():
    exp = 'not (![echo mom])'
    obs = subproc_toks('not (echo mom)', lexer=LEXER, returnline=True)
    assert_equal(exp, obs)

def test_subproc_toks_and_paren():
    exp = 'True and (![echo mom])'
    obs = subproc_toks('True and (echo mom)', lexer=LEXER, returnline=True)
    assert_equal(exp, obs)

def test_subproc_toks_paren_and_paren():
    exp = '(![echo a]) and (echo b)'
    obs = subproc_toks('(echo a) and (echo b)', maxcol=9, lexer=LEXER, returnline=True)
=======
def test_subproc_toks_semicolon_only():
    exp = None
    obs = subproc_toks(';', lexer=LEXER, returnline=True)
>>>>>>> bebe6c38
    assert_equal(exp, obs)

def test_subexpr_from_unbalanced_parens():
    cases = [
        ('f(x.', 'x.'),
        ('f(1,x.', 'x.'),
        ('f((1,10),x.y', 'x.y'),
        ]
    for expr, exp in cases:
        obs = subexpr_from_unbalanced(expr, '(', ')')
        yield assert_equal, exp, obs

def test_is_int():
    yield assert_true, is_int(42)
    yield assert_false, is_int('42')

def test_is_float():
    yield assert_true, is_float(42.0)
    yield assert_false, is_float('42.0')

def test_is_string():
    yield assert_true, is_string('42.0')
    yield assert_false, is_string(42.0)

def test_always_true():
    yield assert_true, always_true(42)
    yield assert_true, always_true('42')

def test_always_false():
    yield assert_false, always_false(42)
    yield assert_false, always_false('42')

def test_ensure_string():
    cases = [
        (42, '42'),
        ('42', '42'),
        ]
    for inp, exp in cases:
        obs = ensure_string(inp)
        yield assert_equal, exp, obs

def test_is_env_path():
    cases = [
        ('/home/wakka', False),
        (['/home/jawaka'], True),
        ]
    for inp, exp in cases:
        obs = is_env_path(inp)
        yield assert_equal, exp, obs

def test_str_to_env_path():
    cases = [
        ('/home/wakka', ['/home/wakka']),
        ('/home/wakka' + os.pathsep + '/home/jawaka',
         ['/home/wakka', '/home/jawaka']),
        ]
    for inp, exp in cases:
        obs = str_to_env_path(inp)
        yield assert_equal, exp, obs

def test_env_path_to_str():
    cases = [
        (['/home/wakka'], '/home/wakka'),
        (['/home/wakka', '/home/jawaka'],
         '/home/wakka' + os.pathsep + '/home/jawaka'),
        ]
    for inp, exp in cases:
        obs = env_path_to_str(inp)
        yield assert_equal, exp, obs


def test_is_bool():
    yield assert_equal, True, is_bool(True)
    yield assert_equal, True, is_bool(False)
    yield assert_equal, False, is_bool(1)
    yield assert_equal, False, is_bool('yooo hooo!')


def test_to_bool():
    cases = [
        (True, True),
        (False, False),
        (None, False),
        ('', False),
        ('0', False),
        ('False', False),
        ('NONE', False),
        ('TRUE', True),
        ('1', True),
        (0, False),
        (1, True),
        ]
    for inp, exp in cases:
        obs = to_bool(inp)
        yield assert_equal, exp, obs


def test_bool_to_str():
    yield assert_equal, '1', bool_to_str(True)
    yield assert_equal, '', bool_to_str(False)


def test_ensure_int_or_slice():
    cases = [
        (42, 42),
        (None, slice(None, None, None)),
        ('42', 42),
        ('-42', -42),
        ('1:2:3', slice(1, 2, 3)),
        ('1::3', slice(1, None, 3)),
        ('1:', slice(1, None, None)),
        ('[1:2:3]', slice(1, 2, 3)),
        ('(1:2:3)', slice(1, 2, 3)),
        ]
    for inp, exp in cases:
        obs = ensure_int_or_slice(inp)
        yield assert_equal, exp, obs


def test_escape_windows_cmd_string():
    cases = [
        ('', ''),
        ('foo', 'foo'),
        ('foo&bar', 'foo^&bar'),
        ('foo$?-/_"\\', 'foo$?-/_^"\\'),
        ('^&<>|', '^^^&^<^>^|'),
        ('this /?', 'this /.')
        ]
    for st, esc in cases:
        obs = escape_windows_cmd_string(st)
        yield assert_equal, esc, obs


def test_argvquote():
    cases = [
        ('', '""'),
        ('foo', 'foo'),
        (r'arg1 "hallo, "world""  "\some\path with\spaces")',
         r'"arg1 \"hallo, \"world\"\"  \"\some\path with\spaces\")"'),
        (r'"argument"2" argument3 argument4',
         r'"\"argument\"2\" argument3 argument4"'),
        (r'"\foo\bar bar\foo\" arg',
         r'"\"\foo\bar bar\foo\\\" arg"')
        ]
    for st, esc in cases:
        obs = argvquote(st)
        yield assert_equal, esc, obs


_leaders = ('', 'not empty')
_r = ('r', '')
_b = ('b', '')
_u = ('u', '')
_chars = set(i+j+k for i in _r for j in _b for k in _u)
_chars |= set(i+j+k for i in _r for j in _u for k in _b)
_chars |= set(i+j+k for i in _b for j in _u for k in _r)
_chars |= set(i+j+k for i in _b for j in _r for k in _u)
_chars |= set(i+j+k for i in _u for j in _r for k in _b)
_chars |= set(i+j+k for i in _u for j in _b for k in _r)
_squote = ('"""', '"', "'''", "'")
_startend = {c+s: s for c in _chars for s in _squote}

inners = "this is a string"

def test_partial_string():
    # single string at start
    yield assert_equal, check_for_partial_string('no strings here'), (None, None, None)
    yield assert_equal, check_for_partial_string(''), (None, None, None)
    for s,e in _startend.items():
        _test = s + inners + e
        for l in _leaders:
            for f in _leaders:
                # single string
                _res = check_for_partial_string(l + _test + f)
                yield assert_equal, _res, (len(l), len(l) + len(_test), s)
                # single partial
                _res = check_for_partial_string(l + f + s + inners)
                yield assert_equal, _res, (len(l+f), None, s)
                for s2, e2 in _startend.items():
                    _test2 = s2 + inners + e2
                    for l2 in _leaders:
                        for f2 in _leaders:
                            # two strings
                            _res = check_for_partial_string(l + _test + f + l2 + _test2 + f2)
                            yield assert_equal, _res, (len(l+_test+f+l2), len(l+_test+f+l2+_test2), s2)
                            # one string, one partial
                            _res = check_for_partial_string(l + _test + f + l2 + s2 + inners)
                            yield assert_equal, _res, (len(l+_test+f+l2), None, s2)


if __name__ == '__main__':
    nose.runmodule()<|MERGE_RESOLUTION|>--- conflicted
+++ resolved
@@ -158,7 +158,6 @@
     obs = subproc_toks('# I am a comment', lexer=LEXER, returnline=True)
     assert_equal(exp, obs)
 
-<<<<<<< HEAD
 def test_subproc_toks_not():
     exp = 'not ![echo mom]'
     obs = subproc_toks('not echo mom', lexer=LEXER, returnline=True)
@@ -187,11 +186,11 @@
 def test_subproc_toks_paren_and_paren():
     exp = '(![echo a]) and (echo b)'
     obs = subproc_toks('(echo a) and (echo b)', maxcol=9, lexer=LEXER, returnline=True)
-=======
+    assert_equal(exp, obs)
+
 def test_subproc_toks_semicolon_only():
     exp = None
     obs = subproc_toks(';', lexer=LEXER, returnline=True)
->>>>>>> bebe6c38
     assert_equal(exp, obs)
 
 def test_subexpr_from_unbalanced_parens():
